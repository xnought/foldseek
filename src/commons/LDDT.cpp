#include "LDDT.h"

float dist(float* arr1, float* arr2) {
    float D2 = 0;
    for(int i = 0; i < 3; i++) {
        D2 += (arr1[i] - arr2[i]) * (arr1[i] - arr2[i]);
    }
    return sqrt(D2);
}

<<<<<<< HEAD
void LDDTcalculator::initVariables(unsigned int queryLen, unsigned int targetLen, int qStartPos, int tStartPos, const std::string &backtrace) {
    queryLength = queryLen, targetLength = targetLen, queryStart = qStartPos, targetStart = tStartPos, cigar = backtrace;

    dists_to_score = new float*[queryLength];
    for(int i = 0; i < queryLength; i++) {
        dists_to_score[i] = new float[queryLength];
        for(int j = 0; j < queryLength; j++) {
            dists_to_score[i][j] = 0;
        }
    }
    aligned_dists_to_score = new float*[alignLength];
    for(int i = 0; i < alignLength; i++) {
        aligned_dists_to_score[i] = new float[alignLength];
        for(int j = 0; j < alignLength; j++) {
            aligned_dists_to_score[i][j] = 0;
        }
    }
    dist_l1 = new float*[alignLength];
    for(int i = 0; i < alignLength; i++) {
        dist_l1[i] = new float[alignLength];
        for(int j = 0; j < alignLength; j++) {
            dist_l1[i][j] = 0;
        }
    }
}

LDDTcalculator::LDDTscoreResult LDDTcalculator::computeLDDTScore(float *qx, float *qy, float *qz, float *tx, float *ty, float *tz, int qStartPos, int tStartPos) {
    query_pos = new float*[queryLength];
    for(int i = 0; i < queryLength; i++) {
        query_pos[i] = new float[3]{qx[i], qy[i], qz[i]};
    }
    target_pos = new float*[targetLength];
    for(int i = 0; i < targetLength; i++) {
        target_pos[i] = new float[3]{tx[i], ty[i], tz[i]};
    }
=======
LDDTcalculator::LDDTcalculator(unsigned int maxQueryLength, unsigned int maxTargetLength) {
    unsigned int maxAlignLength = std::max(maxQueryLength, maxTargetLength);
    max_QueryLength = maxQueryLength;
    max_TargetLength = maxTargetLength;
    max_AlignLength = maxAlignLength;

    query_pos = new fptr_t[maxQueryLength];
    for(unsigned int i = 0; i < maxQueryLength; i++) {
        query_pos[i] = new float[3];
    }
    target_pos = new fptr_t[maxTargetLength];
    for(unsigned int i = 0; i < maxTargetLength; i++) {
        target_pos[i] = new float[3];
    }    
    dists_to_score = new fptr_t[maxQueryLength];
    for(unsigned int i = 0; i < maxQueryLength; i++) {
        dists_to_score[i] = new float[maxQueryLength];
    }
    aligned_dists_to_score = new fptr_t[maxAlignLength];
    for(unsigned int i = 0; i < maxAlignLength; i++) {
        aligned_dists_to_score[i] = new float[maxAlignLength];
    }
    dist_l1 = new fptr_t[maxAlignLength];
    for(unsigned int i = 0; i < maxAlignLength; i++) {
        dist_l1[i] = new float[maxAlignLength];
    }
    score = new fptr_t[maxAlignLength];
    for(unsigned int i = 0; i < maxAlignLength; i++) {
        score[i] = new float[maxAlignLength];
    }
    reduce_score = new float[maxAlignLength];
    norm = new float[maxQueryLength];
    norm_aligned = new float[maxAlignLength];
}

LDDTcalculator::~LDDTcalculator() {
    if(query_pos) {
        for(unsigned int i = 0; i < max_QueryLength; i++) {
            delete[] query_pos[i];
        }
        delete[] query_pos;
    }
    if(target_pos) {
        for(unsigned int i = 0; i < max_TargetLength; i++) {
            delete[] target_pos[i];
        }
        delete[] target_pos;
    }
    if(dists_to_score) {
        for(unsigned int i = 0; i < max_QueryLength; i++) {
            delete[] dists_to_score[i];
        }
        delete[] dists_to_score;
    }
    if(aligned_dists_to_score) {
        for(unsigned int i = 0; i < max_AlignLength; i++) {
            delete[] aligned_dists_to_score[i];
        }
        delete[] aligned_dists_to_score;
    }
    if(dist_l1) {
        for(unsigned int i = 0; i < max_AlignLength; i++) {
            delete[] dist_l1[i];
        }
        delete[] dist_l1;
    }
    if(score) {
        for(unsigned int i = 0; i < max_AlignLength; i++) {
            delete[] score[i];
        }
        delete[] score;
    }
    if(reduce_score) delete[] reduce_score;
    if(norm) delete[] norm;
    if(norm_aligned) delete[] norm_aligned;
}

void LDDTcalculator::initQuery(unsigned int queryLen, float *qx, float *qy, float *qz) {
    queryLength = queryLen;
    for(unsigned int i = 0; i < queryLength; i++) {
        query_pos[i][0] = qx[i];
        query_pos[i][1] = qy[i];
        query_pos[i][2] = qz[i];
    }
    query_grid = Grid(query_pos, queryLength);
}
>>>>>>> 7c255275

LDDTcalculator::LDDTscoreResult LDDTcalculator::computeLDDTScore(unsigned int targetLen, int qStartPos, int tStartPos, const std::string &backtrace, float *tx, float *ty, float *tz) {
    targetLength = targetLen, queryStart = qStartPos, targetStart = tStartPos, cigar = backtrace;
    for(unsigned int i = 0; i < targetLength; i++) {
        target_pos[i][0] = tx[i];
        target_pos[i][1] = ty[i];
        target_pos[i][2] = tz[i];
    }

    construct_hash_tables_align(0, qStartPos, tStartPos);
    calculate_distance();
    compute_scores();
    return LDDTscoreResult(reduce_score, alignLength);
}

void LDDTcalculator::construct_hash_tables_align(int align_idx, int query_idx, int target_idx) {
    for(int i = 0; i < query_idx; i++) query_to_align[i] = -1;
    for(int i = 0; i < target_idx; i++) target_to_align[i] = -1;
    for(std::size_t i = 0; i < cigar.length(); i++) {
        if(cigar[i] == 'M') {
            align_to_query[align_idx] = query_idx; query_to_align[query_idx] = align_idx;
            align_to_target[align_idx] = target_idx; target_to_align[target_idx] = align_idx;
            align_idx++; query_idx++; target_idx++;
        } else if(cigar[i] == 'D') {
            target_to_align[target_idx] = -1; // does not align
            target_idx++;
        } else if(cigar[i] == 'I') {
            query_to_align[query_idx] = -1; // does not align
            query_idx++;
        }
    }
<<<<<<< HEAD
    for(; query_idx < queryLength; query_idx++) query_to_align[query_idx] = -1;
    for(; target_idx < targetLength; target_idx++) target_to_align[target_idx] = -1;
=======
    for(; query_idx < (int)queryLength; query_idx++) query_to_align[query_idx] = -1;
    for(; target_idx < (int)targetLength; target_idx++) target_to_align[target_idx] = -1;
>>>>>>> 7c255275

    alignLength = align_idx;
}

void LDDTcalculator::calculate_distance() {
<<<<<<< HEAD
    Grid query_grid(query_pos, queryLength);

=======
>>>>>>> 7c255275
    // Directions
    const int DIR = 14;
    int dx[DIR] = {0,1,1, 1,1,1, 1, 1, 1, 1,0,0, 0,0};
    int dy[DIR] = {0,1,1, 1,0,0, 0,-1,-1,-1,1,1, 1,0};
    int dz[DIR] = {0,1,0,-1,1,0,-1, 1, 0,-1,1,0,-1,1};
    typedef std::multimap<std::tuple<int, int, int>, int>::iterator box_iterator;

    // Initialize arrays
    for(unsigned int i = 0; i < queryLength; i++) {
        for(unsigned int j = 0; j < queryLength; j++) {
            dists_to_score[i][j] = 0;
        }
    }
    for(unsigned int i = 0; i < alignLength; i++) {
        for(unsigned int j = 0; j < alignLength; j++) {
            aligned_dists_to_score[i][j] = 0;
        }
    }
    for(unsigned int i = 0; i < alignLength; i++) {
        for(unsigned int j = 0; j < alignLength; j++) {
            dist_l1[i][j] = 0;
        }
    }

    // Iterate through query_grid
    // Update dists_to_score, aligned_dists_to_score, dist_l1
    for(int i = 0; i <= query_grid.num_cells[0]; i++) {
        for(int j = 0; j <= query_grid.num_cells[1]; j++) {
            for(int k = 0; k <= query_grid.num_cells[2]; k++) {
                // dir = 0 (same box)
                std::pair<box_iterator, box_iterator> box_members = query_grid.box.equal_range(std::make_tuple(i, j, k));
                for(box_iterator it = box_members.first; it != box_members.second; it++) { // it->second contains query_idx corresponding to a "point"
                    for(box_iterator it2 = it; it2 != box_members.second; it2++) {
                        int query_idx1 = it->second; int query_idx2 = it2->second;
                        if(query_idx1 == query_idx2) continue; // no self-interaction
                        float distance = dist(query_pos[query_idx1], query_pos[query_idx2]);
                        bool isClose = (distance < cutoff);

                        dists_to_score[query_idx1][query_idx2] = isClose;
                        dists_to_score[query_idx2][query_idx1] = isClose;

                        int align_idx1 = query_to_align[query_idx1]; int align_idx2 = query_to_align[query_idx2]; 
                        if(align_idx1 == -1 || align_idx2 == -1) continue; // not aligned
                        aligned_dists_to_score[align_idx1][align_idx2] = isClose;
                        aligned_dists_to_score[align_idx2][align_idx1] = isClose;

                        float dist_sub = dist(target_pos[align_to_target[align_idx1]], target_pos[align_to_target[align_idx2]]);
                        float d_l = std::abs(distance - dist_sub);
                        dist_l1[align_idx1][align_idx2] = d_l;
                        dist_l1[align_idx2][align_idx1] = d_l;
                    }
                }
                // different box
                for(int dir = 1; dir < DIR; dir++) {
                    std::pair<box_iterator, box_iterator> boxPrime_members = query_grid.box.equal_range(std::make_tuple(i+dx[dir], j+dy[dir], k+dz[dir]));
                    for(box_iterator it = box_members.first; it != box_members.second; it++) {
                        for(box_iterator it2 = boxPrime_members.first; it2 != boxPrime_members.second; it2++) {
                            int query_idx1 = it->second; int query_idx2 = it2->second;
                            if(query_idx1 == query_idx2) continue; // no self-interaction
                            float distance = dist(query_pos[query_idx1], query_pos[query_idx2]);
                            bool isClose = (distance < cutoff);

                            dists_to_score[query_idx1][query_idx2] = isClose;
                            dists_to_score[query_idx2][query_idx1] = isClose;

                            int align_idx1 = query_to_align[query_idx1]; int align_idx2 = query_to_align[query_idx2]; 
                            if(align_idx1 == -1 || align_idx2 == -1) continue; // not aligned
                            aligned_dists_to_score[align_idx1][align_idx2] = isClose;
                            aligned_dists_to_score[align_idx2][align_idx1] = isClose;

                            float dist_sub = dist(target_pos[align_to_target[align_idx1]], target_pos[align_to_target[align_idx2]]);
                            float d_l = std::abs(distance - dist_sub);
                            dist_l1[align_idx1][align_idx2] = d_l;
                            dist_l1[align_idx2][align_idx1] = d_l;
                        }
                    }
                }
            }
        }
    }
}

void LDDTcalculator::compute_scores() {
<<<<<<< HEAD
    table_t score = new float*[alignLength];
    for(int i = 0; i < alignLength; i++) {
        score[i] = new float[alignLength];
        for(int j = 0; j < alignLength; j++) {
            score[i][j] = 0;
        }
    }
    float* norm = new float[queryLength];
    float* norm_aligned = new float[alignLength]; 
    reduce_score = new float[alignLength];
    for(int i = 0; i < queryLength; i++) {
=======
    for(unsigned int i = 0; i < queryLength; i++) {
>>>>>>> 7c255275
        norm[i] = 0;
    }
    for(unsigned int i = 0; i < alignLength; i++) {
        norm_aligned[i] = 0;
    }
    for(unsigned int i = 0; i < alignLength; i++) {
        reduce_score[i] = 0;
    }

    // Compute score per residue using the matrices computed above
<<<<<<< HEAD
    for(int i = 0; i < alignLength; i++) {
        for(int j = 0; j < alignLength; j++) {
            if(i == j) continue; // no self-interaction
            score[i][j] = 0.25 * ((dist_l1[i][j] < 0.5) +
                                    (dist_l1[i][j] < 1.0) +
                                    (dist_l1[i][j] < 2.0) +
                                    (dist_l1[i][j] < 4.0));
=======
    for(unsigned int i = 0; i < alignLength; i++) {
        for(unsigned int j = 0; j < alignLength; j++) {
            if(i == j) { // no self-interaction
                score[i][j] = 0;
            } else {
                score[i][j] = 0.25 * ((dist_l1[i][j] < 0.5) +
                                    (dist_l1[i][j] < 1.0) +
                                    (dist_l1[i][j] < 2.0) +
                                    (dist_l1[i][j] < 4.0));
            }
>>>>>>> 7c255275
        }
    }

    // Normalize
<<<<<<< HEAD
    for(int col = 0; col < queryLength; col++) {
        for(int row = 0; row < queryLength; row++) {
=======
    for(unsigned int col = 0; col < queryLength; col++) {
        for(unsigned int row = 0; row < queryLength; row++) {
>>>>>>> 7c255275
            norm[col] += dists_to_score[row][col];
        }
        if(norm[col] != 0) norm[col] = 1 / norm[col];
        else norm[col] = INF;
    }
    for(unsigned int idx = 0; idx < alignLength; idx++) {
        norm_aligned[idx] = norm[align_to_query[idx]];
    }
<<<<<<< HEAD
    for(int i = 0; i < alignLength; i++) {
        for(int j = 0; j < alignLength; j++) {
=======

    for(unsigned int i = 0; i < alignLength; i++) {
        for(unsigned int j = 0; j < alignLength; j++) {
>>>>>>> 7c255275
            score[i][j] *= aligned_dists_to_score[i][j];
            reduce_score[j] += score[i][j];
        }
    }
    for(unsigned int idx = 0; idx < alignLength; idx++) {
        reduce_score[idx] *= norm_aligned[idx]; // reduce_score[] contains the lddt scores per residue
    }
<<<<<<< HEAD

    delete[] norm; delete[] norm_aligned; 
    for(int i = 0; i < alignLength; i++) {
        delete[] score[i];
    }
    delete[] score;
=======
>>>>>>> 7c255275
}<|MERGE_RESOLUTION|>--- conflicted
+++ resolved
@@ -8,43 +8,6 @@
     return sqrt(D2);
 }
 
-<<<<<<< HEAD
-void LDDTcalculator::initVariables(unsigned int queryLen, unsigned int targetLen, int qStartPos, int tStartPos, const std::string &backtrace) {
-    queryLength = queryLen, targetLength = targetLen, queryStart = qStartPos, targetStart = tStartPos, cigar = backtrace;
-
-    dists_to_score = new float*[queryLength];
-    for(int i = 0; i < queryLength; i++) {
-        dists_to_score[i] = new float[queryLength];
-        for(int j = 0; j < queryLength; j++) {
-            dists_to_score[i][j] = 0;
-        }
-    }
-    aligned_dists_to_score = new float*[alignLength];
-    for(int i = 0; i < alignLength; i++) {
-        aligned_dists_to_score[i] = new float[alignLength];
-        for(int j = 0; j < alignLength; j++) {
-            aligned_dists_to_score[i][j] = 0;
-        }
-    }
-    dist_l1 = new float*[alignLength];
-    for(int i = 0; i < alignLength; i++) {
-        dist_l1[i] = new float[alignLength];
-        for(int j = 0; j < alignLength; j++) {
-            dist_l1[i][j] = 0;
-        }
-    }
-}
-
-LDDTcalculator::LDDTscoreResult LDDTcalculator::computeLDDTScore(float *qx, float *qy, float *qz, float *tx, float *ty, float *tz, int qStartPos, int tStartPos) {
-    query_pos = new float*[queryLength];
-    for(int i = 0; i < queryLength; i++) {
-        query_pos[i] = new float[3]{qx[i], qy[i], qz[i]};
-    }
-    target_pos = new float*[targetLength];
-    for(int i = 0; i < targetLength; i++) {
-        target_pos[i] = new float[3]{tx[i], ty[i], tz[i]};
-    }
-=======
 LDDTcalculator::LDDTcalculator(unsigned int maxQueryLength, unsigned int maxTargetLength) {
     unsigned int maxAlignLength = std::max(maxQueryLength, maxTargetLength);
     max_QueryLength = maxQueryLength;
@@ -131,7 +94,6 @@
     }
     query_grid = Grid(query_pos, queryLength);
 }
->>>>>>> 7c255275
 
 LDDTcalculator::LDDTscoreResult LDDTcalculator::computeLDDTScore(unsigned int targetLen, int qStartPos, int tStartPos, const std::string &backtrace, float *tx, float *ty, float *tz) {
     targetLength = targetLen, queryStart = qStartPos, targetStart = tStartPos, cigar = backtrace;
@@ -163,23 +125,13 @@
             query_idx++;
         }
     }
-<<<<<<< HEAD
-    for(; query_idx < queryLength; query_idx++) query_to_align[query_idx] = -1;
-    for(; target_idx < targetLength; target_idx++) target_to_align[target_idx] = -1;
-=======
     for(; query_idx < (int)queryLength; query_idx++) query_to_align[query_idx] = -1;
     for(; target_idx < (int)targetLength; target_idx++) target_to_align[target_idx] = -1;
->>>>>>> 7c255275
 
     alignLength = align_idx;
 }
 
 void LDDTcalculator::calculate_distance() {
-<<<<<<< HEAD
-    Grid query_grid(query_pos, queryLength);
-
-=======
->>>>>>> 7c255275
     // Directions
     const int DIR = 14;
     int dx[DIR] = {0,1,1, 1,1,1, 1, 1, 1, 1,0,0, 0,0};
@@ -263,21 +215,7 @@
 }
 
 void LDDTcalculator::compute_scores() {
-<<<<<<< HEAD
-    table_t score = new float*[alignLength];
-    for(int i = 0; i < alignLength; i++) {
-        score[i] = new float[alignLength];
-        for(int j = 0; j < alignLength; j++) {
-            score[i][j] = 0;
-        }
-    }
-    float* norm = new float[queryLength];
-    float* norm_aligned = new float[alignLength]; 
-    reduce_score = new float[alignLength];
-    for(int i = 0; i < queryLength; i++) {
-=======
     for(unsigned int i = 0; i < queryLength; i++) {
->>>>>>> 7c255275
         norm[i] = 0;
     }
     for(unsigned int i = 0; i < alignLength; i++) {
@@ -288,15 +226,6 @@
     }
 
     // Compute score per residue using the matrices computed above
-<<<<<<< HEAD
-    for(int i = 0; i < alignLength; i++) {
-        for(int j = 0; j < alignLength; j++) {
-            if(i == j) continue; // no self-interaction
-            score[i][j] = 0.25 * ((dist_l1[i][j] < 0.5) +
-                                    (dist_l1[i][j] < 1.0) +
-                                    (dist_l1[i][j] < 2.0) +
-                                    (dist_l1[i][j] < 4.0));
-=======
     for(unsigned int i = 0; i < alignLength; i++) {
         for(unsigned int j = 0; j < alignLength; j++) {
             if(i == j) { // no self-interaction
@@ -307,18 +236,12 @@
                                     (dist_l1[i][j] < 2.0) +
                                     (dist_l1[i][j] < 4.0));
             }
->>>>>>> 7c255275
         }
     }
 
     // Normalize
-<<<<<<< HEAD
-    for(int col = 0; col < queryLength; col++) {
-        for(int row = 0; row < queryLength; row++) {
-=======
     for(unsigned int col = 0; col < queryLength; col++) {
         for(unsigned int row = 0; row < queryLength; row++) {
->>>>>>> 7c255275
             norm[col] += dists_to_score[row][col];
         }
         if(norm[col] != 0) norm[col] = 1 / norm[col];
@@ -327,14 +250,9 @@
     for(unsigned int idx = 0; idx < alignLength; idx++) {
         norm_aligned[idx] = norm[align_to_query[idx]];
     }
-<<<<<<< HEAD
-    for(int i = 0; i < alignLength; i++) {
-        for(int j = 0; j < alignLength; j++) {
-=======
-
-    for(unsigned int i = 0; i < alignLength; i++) {
-        for(unsigned int j = 0; j < alignLength; j++) {
->>>>>>> 7c255275
+
+    for(unsigned int i = 0; i < alignLength; i++) {
+        for(unsigned int j = 0; j < alignLength; j++) {
             score[i][j] *= aligned_dists_to_score[i][j];
             reduce_score[j] += score[i][j];
         }
@@ -342,13 +260,4 @@
     for(unsigned int idx = 0; idx < alignLength; idx++) {
         reduce_score[idx] *= norm_aligned[idx]; // reduce_score[] contains the lddt scores per residue
     }
-<<<<<<< HEAD
-
-    delete[] norm; delete[] norm_aligned; 
-    for(int i = 0; i < alignLength; i++) {
-        delete[] score[i];
-    }
-    delete[] score;
-=======
->>>>>>> 7c255275
 }