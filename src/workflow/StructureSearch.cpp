#include <cassert>
#include "DBReader.h"
#include "Util.h"
#include "CommandCaller.h"
#include "Debug.h"
#include "FileUtil.h"
#include "LocalParameters.h"
#include "PrefilteringIndexReader.h"
#include "structuresearch.sh.h"

void setStructureSearchWorkflowDefaults(LocalParameters *p) {
<<<<<<< HEAD
    p->maskMode = 0;
    p->maskProb = 0.99995;
    p->compBiasCorrection = 0;
    p->sensitivity = 7.5;
    p->gapOpen = 10;
    p->gapExtend = 1;
    p->alignmentMode = Parameters::ALIGNMENT_MODE_SCORE_COV_SEQID;
=======
    p->maskMode = 1;
    p->maskProb = 0.99995;
    p->compBiasCorrection = 0;
    p->sensitivity = 7.5;
    p->gapOpen = 7;
    p->gapExtend = 2;
    p->alignmentMode = Parameters::ALIGNMENT_MODE_SCORE_COV_SEQID;
}

void setStructureSearchMustPassAlong(LocalParameters *p) {
    p->PARAM_MASK_RESIDUES.wasSet = true;
    p->PARAM_MASK_PROBABILTY.wasSet = true;
    p->PARAM_NO_COMP_BIAS_CORR.wasSet = true;
    p->PARAM_S.wasSet = true;
    p->PARAM_GAP_OPEN.wasSet = true;
    p->PARAM_GAP_EXTEND.wasSet = true;
    p->PARAM_ALIGNMENT_MODE.wasSet = true;
>>>>>>> f9abf48d
    p->removeTmpFiles = true;
}

int structuresearch(int argc, const char **argv, const Command &command) {
    LocalParameters &par = LocalParameters::getLocalInstance();

    setStructureSearchWorkflowDefaults(&par);
    par.parseParameters(argc, argv, command, true, Parameters::PARSE_VARIADIC, 0);
    setStructureSearchMustPassAlong(&par);

    std::string tmpDir = par.filenames.back();
    std::string hash = SSTR(par.hashParameter(command.databases, par.filenames, *command.params));
    if (par.reuseLatest) {
        hash = FileUtil::getHashFromSymLink(tmpDir + "/latest");
    }
    tmpDir = FileUtil::createTemporaryDirectory(tmpDir, hash);
    par.filenames.pop_back();

    CommandCaller cmd;
    cmd.addVariable("TMP_PATH", tmpDir.c_str());
    cmd.addVariable("RESULTS", par.filenames.back().c_str());
    par.filenames.pop_back();
    std::string target = par.filenames.back().c_str();
    cmd.addVariable("TARGET_PREFILTER", (target+"_ss").c_str());
    par.filenames.pop_back();
    std::string query = par.filenames.back().c_str();
    cmd.addVariable("QUERY_PREFILTER", (query+"_ss").c_str());

    const bool isIndex = PrefilteringIndexReader::searchForIndex(target).empty() == false;
    cmd.addVariable("INDEXEXT", isIndex ? ".idx" : NULL);
    cmd.addVariable("PREFILTER_PAR", par.createParameterString(par.prefilter).c_str());
    if(par.alignmentType == LocalParameters::ALIGNMENT_TYPE_3DI){
        cmd.addVariable("ALIGNMENT_ALGO", "align");
        cmd.addVariable("QUERY_ALIGNMENT", (query+"_ss").c_str());
        cmd.addVariable("TARGET_ALIGNMENT", (target+"_ss").c_str());
        cmd.addVariable("ALIGNMENT_PAR", par.createParameterString(par.align).c_str());
    }else if(par.alignmentType == LocalParameters::ALIGNMENT_TYPE_TMALIGN){
        cmd.addVariable("ALIGNMENT_ALGO", "tmalign");
        cmd.addVariable("QUERY_ALIGNMENT", query.c_str());
        cmd.addVariable("TARGET_ALIGNMENT", target.c_str());
        cmd.addVariable("ALIGNMENT_PAR", par.createParameterString(par.tmalign).c_str());
    }else if(par.alignmentType == LocalParameters::ALIGNMENT_TYPE_3DI_AA){
        cmd.addVariable("ALIGNMENT_ALGO", "structurealign");
        cmd.addVariable("QUERY_ALIGNMENT", query.c_str());
        cmd.addVariable("TARGET_ALIGNMENT", target.c_str());
        cmd.addVariable("ALIGNMENT_PAR", par.createParameterString(par.align).c_str());
    }
    cmd.addVariable("REMOVE_TMP", par.removeTmpFiles ? "TRUE" : NULL);
    cmd.addVariable("RUNNER", par.runner.c_str());

    std::string program = tmpDir + "/structuresearch.sh";
    FileUtil::writeFile(program, structuresearch_sh, structuresearch_sh_len);
    cmd.execProgram(program.c_str(), par.filenames);

    // Should never get here
    assert(false);
    // Should never get here
    return EXIT_FAILURE;
}<|MERGE_RESOLUTION|>--- conflicted
+++ resolved
@@ -9,21 +9,12 @@
 #include "structuresearch.sh.h"
 
 void setStructureSearchWorkflowDefaults(LocalParameters *p) {
-<<<<<<< HEAD
     p->maskMode = 0;
     p->maskProb = 0.99995;
     p->compBiasCorrection = 0;
     p->sensitivity = 7.5;
     p->gapOpen = 10;
     p->gapExtend = 1;
-    p->alignmentMode = Parameters::ALIGNMENT_MODE_SCORE_COV_SEQID;
-=======
-    p->maskMode = 1;
-    p->maskProb = 0.99995;
-    p->compBiasCorrection = 0;
-    p->sensitivity = 7.5;
-    p->gapOpen = 7;
-    p->gapExtend = 2;
     p->alignmentMode = Parameters::ALIGNMENT_MODE_SCORE_COV_SEQID;
 }
 
@@ -35,7 +26,6 @@
     p->PARAM_GAP_OPEN.wasSet = true;
     p->PARAM_GAP_EXTEND.wasSet = true;
     p->PARAM_ALIGNMENT_MODE.wasSet = true;
->>>>>>> f9abf48d
     p->removeTmpFiles = true;
 }
 
