#ifndef LOCALCOMMANDDECLARATIONS_H
#define LOCALCOMMANDDECLARATIONS_H

#include "Command.h"

extern int structuresearch(int argc, const char** argv, const Command &command);
extern int structureindex(int argc, const char** argv, const Command &command);
extern int structurecluster(int argc, const char** argv, const Command &command);
extern int easystructuresearch(int argc, const char** argv, const Command &command);
extern int easymsa(int argc, const char** argv, const Command &command);
extern int tmalign(int argc, const char** argv, const Command &command);
extern int aln2tmscore(int argc, const char** argv, const Command &command);
extern int structurealign(int argc, const char** argv, const Command &command);
extern int samplemulambda(int argc, const char** argv, const Command &command);
<<<<<<< HEAD
extern int structureconvertalis(int argc, const char** argv, const Command &command);
=======
extern int generatetree(int argc, const char** argv, const Command &command);
extern int traversetree(int argc, const char** argv, const Command &command);
>>>>>>> fd5c86cd
#endif<|MERGE_RESOLUTION|>--- conflicted
+++ resolved
@@ -12,10 +12,8 @@
 extern int aln2tmscore(int argc, const char** argv, const Command &command);
 extern int structurealign(int argc, const char** argv, const Command &command);
 extern int samplemulambda(int argc, const char** argv, const Command &command);
-<<<<<<< HEAD
 extern int structureconvertalis(int argc, const char** argv, const Command &command);
-=======
 extern int generatetree(int argc, const char** argv, const Command &command);
 extern int traversetree(int argc, const char** argv, const Command &command);
->>>>>>> fd5c86cd
+
 #endif